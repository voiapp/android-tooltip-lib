/*
 * Copyright (C) 2019 skydoves
 *
 * Licensed under the Apache License, Version 2.0 (the "License");
 * you may not use this file except in compliance with the License.
 * You may obtain a copy of the License at
 *
 * http://www.apache.org/licenses/LICENSE-2.0
 *
 * Unless required by applicable law or agreed to in writing, software
 * distributed under the License is distributed on an "AS IS" BASIS,
 * WITHOUT WARRANTIES OR CONDITIONS OF ANY KIND, either express or implied.
 * See the License for the specific language governing permissions and
 * limitations under the License.
 */

package com.skydoves.balloondemo.factory

import android.content.Context
import androidx.lifecycle.LifecycleOwner
import com.skydoves.balloon.ArrowOrientation
import com.skydoves.balloon.Balloon
import com.skydoves.balloon.BalloonAnimation
import com.skydoves.balloon.createBalloon
import com.skydoves.balloondemo.BalloonUtils
import com.skydoves.balloondemo.R

class ProfileBalloonFactory : Balloon.Factory() {

  override fun create(context: Context, lifecycle: LifecycleOwner?): Balloon {
    return createBalloon(context) {
      setLayout(R.layout.layout_custom_profile)
      setArrowSize(10)
      setArrowOrientation(ArrowOrientation.TOP)
      setArrowPosition(0.5f)
<<<<<<< HEAD
=======
      setWidthRatio(0.55f)
      setHeight(250)
      isRtlSupport(BalloonUtils.isRtlLayout())
>>>>>>> 774a4b98
      setCornerRadius(4f)
      setBackgroundColorResource(R.color.white)
      setBalloonAnimation(BalloonAnimation.CIRCULAR)
      setDismissWhenShowAgain(true)
      setLifecycleOwner(lifecycle)
    }
  }
}<|MERGE_RESOLUTION|>--- conflicted
+++ resolved
@@ -33,12 +33,9 @@
       setArrowSize(10)
       setArrowOrientation(ArrowOrientation.TOP)
       setArrowPosition(0.5f)
-<<<<<<< HEAD
-=======
       setWidthRatio(0.55f)
       setHeight(250)
       isRtlSupport(BalloonUtils.isRtlLayout())
->>>>>>> 774a4b98
       setCornerRadius(4f)
       setBackgroundColorResource(R.color.white)
       setBalloonAnimation(BalloonAnimation.CIRCULAR)
