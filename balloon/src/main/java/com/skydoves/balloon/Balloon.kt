--- conflicted
+++ resolved
@@ -136,7 +136,6 @@
           rotation = 90f
         }
       }
-<<<<<<< HEAD
       bodyView.post {
         when (builder.arrowOrientation) {
           ArrowOrientation.BOTTOM, ArrowOrientation.TOP ->
@@ -144,15 +143,6 @@
           ArrowOrientation.LEFT, ArrowOrientation.RIGHT ->
             y = bodyView.height * builder.arrowPosition - (builder.arrowSize / 2)
         }
-=======
-      when (builder.arrowOrientation) {
-        ArrowOrientation.BOTTOM, ArrowOrientation.TOP -> {
-          x =
-            supportRtlLayoutFactor * (bodyWindow.width * builder.arrowPosition - (builder.arrowSize / 2))
-        }
-        ArrowOrientation.LEFT, ArrowOrientation.RIGHT ->
-          y = bodyWindow.height * builder.arrowPosition - (builder.arrowSize / 2)
->>>>>>> 774a4b98
       }
       layoutParams = params
       alpha = builder.alpha
@@ -360,13 +350,8 @@
   fun showAlignTop(anchor: View) {
     show(anchor) {
       bodyWindow.showAsDropDown(anchor,
-<<<<<<< HEAD
-        (anchor.measuredWidth / 2) - (getMeasureWidth() / 2),
+        supportRtlLayoutFactor * ((anchor.measuredWidth / 2) - (getMeasureWidth() / 2)),
         -getMeasureHeight() - anchor.measuredHeight)
-=======
-        supportRtlLayoutFactor * ((anchor.measuredWidth / 2) - (getMeasureWidth() / 2)),
-        -builder.height - anchor.measuredHeight)
->>>>>>> 774a4b98
     }
   }
 
@@ -383,13 +368,8 @@
   fun showAlignTop(anchor: View, xOff: Int, yOff: Int) {
     show(anchor) {
       bodyWindow.showAsDropDown(anchor,
-<<<<<<< HEAD
-        (anchor.measuredWidth / 2) - (getMeasureWidth() / 2) + xOff,
+        supportRtlLayoutFactor * ((anchor.measuredWidth / 2) - (getMeasureWidth() / 2) + xOff),
         -getMeasureHeight() - anchor.measuredHeight + yOff)
-=======
-        supportRtlLayoutFactor * ((anchor.measuredWidth / 2) - (getMeasureWidth() / 2) + xOff),
-        -builder.height - anchor.measuredHeight + yOff)
->>>>>>> 774a4b98
     }
   }
 
