--- conflicted
+++ resolved
@@ -463,19 +463,11 @@
   }
 
   private fun getBalloonHighlightAnimation(): Animation? {
-<<<<<<< HEAD
-    val animRes = if(builder.balloonHighlightAnimationStyle == NO_INT_VALUE) {
-      when(builder.balloonHighlightAnimation) {
-        BalloonHighlightAnimation.HEARTBEAT -> {
-          if(builder.isVisibleArrow) {
-            when(builder.arrowOrientation) {
-=======
     val animRes = if (builder.balloonHighlightAnimationStyle == NO_INT_VALUE) {
       when (builder.balloonHighlightAnimation) {
         BalloonHighlightAnimation.HEARTBEAT -> {
           if (builder.isVisibleArrow) {
             when (builder.arrowOrientation) {
->>>>>>> 40a0059e
               ArrowOrientation.TOP -> R.anim.heartbeat_bottom_balloon_library
               ArrowOrientation.BOTTOM -> R.anim.heartbeat_top_balloon_library
               ArrowOrientation.LEFT -> R.anim.heartbeat_right_balloon_library
@@ -496,18 +488,12 @@
 
   private fun startBalloonHighlightAnimation() {
     binding.balloon.post {
-<<<<<<< HEAD
-      Handler(Looper.getMainLooper()).postDelayed({
-        getBalloonHighlightAnimation()?.let { animation -> binding.balloon.startAnimation(animation) }
-      }, builder.balloonHighlightAnimationStartDelay)
-=======
       Handler(Looper.getMainLooper()).postDelayed(
         {
           getBalloonHighlightAnimation()?.let { animation -> binding.balloon.startAnimation(animation) }
         },
         builder.balloonHighlightAnimationStartDelay
       )
->>>>>>> 40a0059e
     }
   }
 
